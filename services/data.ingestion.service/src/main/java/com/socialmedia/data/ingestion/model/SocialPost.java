--- conflicted
+++ resolved
@@ -62,7 +62,6 @@
     @CreationTimestamp
     private LocalDateTime ingestedAt;
     
-<<<<<<< HEAD
     @Column(name = "processed_at")
     private LocalDateTime processedAt;
     
@@ -75,30 +74,18 @@
     
     @Column(name = "downvotes")
     private Long downvotes = 0L;
-=======
-    // Universal engagement metrics (work for all platforms)
+    
+    @Column(name = "comment_count")
+    private Long commentCount = 0L;
+    
+    @Column(name = "share_count")
+    private Long shareCount = 0L;
+    
     @Column(name = "like_count")
     private Long likeCount = 0L;
->>>>>>> 31a7de25
-    
-    @Column(name = "comment_count")
-    private Long commentCount = 0L;
-    
-    @Column(name = "share_count")
-    private Long shareCount = 0L;
-    
-<<<<<<< HEAD
-    @Column(name = "like_count")
-    private Long likeCount = 0L;
     
     @Column(name = "view_count")
-=======
-    // Platform-specific metrics (only when needed)
-    @Column(name = "upvotes") // Reddit only
-    private Long upvotes = 0L;
-    
-    @Column(name = "view_count") // YouTube, TikTok
->>>>>>> 31a7de25
+
     private Long viewCount = 0L;
     
     // Calculated field
@@ -109,7 +96,6 @@
     @Column(name = "subreddit", length = 100) // Reddit
     private String subreddit;
     
-<<<<<<< HEAD
     @Column(name = "video_id", length = 500)
     @Size(max = 500, message = "Video ID must be less than 500 characters")
     private String videoId; // YouTube
@@ -118,11 +104,6 @@
     @CollectionTable(name = "post_hashtags", joinColumns = @JoinColumn(name = "post_id"))
     @Column(name = "hashtag")
     private Set<String> hashtags = new HashSet<>();
-=======
-    @Column(name = "video_id", length = 500) // YouTube
-    @Size(max = 500, message = "Video ID must be less than 500 characters")
-    private String videoId;
->>>>>>> 31a7de25
     
     // Simplified relationship - no cascades, lazy loading
     @OneToOne(mappedBy = "socialPost", fetch = FetchType.LAZY)
@@ -140,7 +121,6 @@
         this.title = title; // Can be null for Twitter
         this.content = content;
         this.author = author;
-<<<<<<< HEAD
         this.contentHash = generateContentHash(content);
     }
     
@@ -218,9 +198,6 @@
      */
     public boolean isHighEngagement() {
         return engagementScore != null && engagementScore > 100.0;
-=======
-        this.createdAt = createdAt;
->>>>>>> 31a7de25
     }
     
     // Getters and Setters (no business logic here)
@@ -254,7 +231,6 @@
     public Long getCommentCount() { return commentCount; }
     public void setCommentCount(Long commentCount) { this.commentCount = commentCount; }
     
-<<<<<<< HEAD
     public Long getUpvotes() { return upvotes; }
     public void setUpvotes(Long upvotes) { this.upvotes = upvotes; }
     
@@ -270,14 +246,6 @@
     public Long getLikeCount() { return likeCount; }
     public void setLikeCount(Long likeCount) { this.likeCount = likeCount; }
     
-=======
-    public Long getShareCount() { return shareCount; }
-    public void setShareCount(Long shareCount) { this.shareCount = shareCount; }
-    
-    public Long getUpvotes() { return upvotes; }
-    public void setUpvotes(Long upvotes) { this.upvotes = upvotes; }
-    
->>>>>>> 31a7de25
     public Long getViewCount() { return viewCount; }
     public void setViewCount(Long viewCount) { this.viewCount = viewCount; }
     
@@ -289,7 +257,6 @@
     
     public String getVideoId() { return videoId; }
     public void setVideoId(String videoId) { this.videoId = videoId; }
-<<<<<<< HEAD
     
     public Set<String> getHashtags() { return hashtags; }
     public void setHashtags(Set<String> hashtags) { this.hashtags = hashtags; }
@@ -299,13 +266,10 @@
     
     public Set<String> getTopicTags() { return topicTags; }
     public void setTopicTags(Set<String> topicTags) { this.topicTags = topicTags; }
-=======
->>>>>>> 31a7de25
     
     public SentimentData getSentimentData() { return sentimentData; }
     public void setSentimentData(SentimentData sentimentData) { this.sentimentData = sentimentData; }
     
-<<<<<<< HEAD
     // Legacy compatibility methods
     @Deprecated
     public String getPostId() { return externalId; }
@@ -342,9 +306,6 @@
     @Deprecated
     public void setIngestionTime(LocalDateTime ingestionTime) { this.ingestedAt = ingestionTime; }
     
-=======
-    // Simple equality based on business key
->>>>>>> 31a7de25
     @Override
     public boolean equals(Object o) {
         if (this == o) return true;
@@ -366,11 +327,9 @@
                 ", platform=" + platform +
                 ", externalId='" + externalId + '\'' +
                 ", author='" + author + '\'' +
-<<<<<<< HEAD
                 ", subreddit='" + subreddit + '\'' +
                 ", videoId='" + videoId + '\'' +
-=======
->>>>>>> 31a7de25
+
                 ", engagementScore=" + engagementScore +
                 '}';
     }
